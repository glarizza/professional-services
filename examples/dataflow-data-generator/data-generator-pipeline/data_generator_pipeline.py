# Copyright 2018 Google Inc.
#
# Licensed under the Apache License, Version 2.0 (the "License");
# you may not use this file except in compliance with the License.
# You may obtain a copy of the License at
#
#      http://www.apache.org/licenses/LICENSE-2.0
#
# Unless required by applicable law or agreed to in writing, software
# distributed under the License is distributed on an "AS IS" BASIS,
# WITHOUT WARRANTIES OR CONDITIONS OF ANY KIND, either express or implied.
# See the License for the specific language governing permissions and
# limitations under the License.

"""
A Dataflow pipeline which reads a schema to simulate or "fake" data 
from a json file and writes random data of the schema's shape to a 
BigQuery table or as CSV or AVRO files on GCS. This can be used to 
ease apprehension about BQ costs, unblock integration testing before
real data can be provided by the business, or create dummy datasets 
for stress testing in the event of large data growth.
"""

from __future__ import absolute_import
import json
import logging

import apache_beam as beam
from apache_beam.options.pipeline_options import PipelineOptions
from data_generator.DataGenerator import DataGenerator, FakeRowGen, \
    parse_data_generator_args, validate_data_args, fetch_schema,\
    write_n_line_file_to_gcs
import avro.schema

from data_generator.CsvUtil import dict_to_csv
from data_generator.AvroUtil import fix_record_for_avro
<<<<<<< HEAD
=======
from data_generator.enforce_primary_keys import EnforcePrimaryKeys
>>>>>>> c296272a

def run(argv=None):
    """
    This funciton parses the command line arguments and runs the Beam Pipeline.

    Args:
        argv: list containing the commandline arguments for this call of the
         script.
    """
    # Keeps track if schema was inferred by input or ouput table.
    schema_inferred = False

    data_args, pipeline_args = parse_data_generator_args(argv)
    data_args, schema_inferred = fetch_schema(data_args, schema_inferred)
    pipeline_options = PipelineOptions(pipeline_args)

    temp_location = pipeline_options.display_data()['temp_location']
    temp_blob = write_n_line_file_to_gcs(
        pipeline_options.display_data()['project'],
        temp_location,
        data_args.num_records)

    data_gen = DataGenerator(bq_schema_filename=data_args.schema_file,
                             input_bq_table=data_args.input_bq_table,
                             p_null=data_args.p_null,
                             n_keys=data_args.n_keys,
                             min_date=data_args.min_date,
                             max_date=data_args.max_date,
                             only_pos=data_args.only_pos,
                             max_int=data_args.max_int,
                             max_float=data_args.max_float,
                             float_precision=data_args.float_precision,
                             write_disp=data_args.write_disp,
                             key_skew=data_args.key_skew,
                             primary_key_col=data_args.primary_key_col)


    # Initiate the pipeline using the pipeline arguments passed in from the
    # command line.  This includes information including where Dataflow should
    # store temp files, and what the project id is and what runner to use.
    p = beam.Pipeline(options=pipeline_options)

    rows = (p
        # Read the file we created with num_records newlines.
        | 'Read file with num_records lines' >> beam.io.ReadFromText(
                '/'.join(['gs:/', temp_blob.bucket.name, temp_blob.name])
            )

        # Use our instance of our custom DataGenerator Class to generate 1 fake
        # datum with the appropriate schema for each element in the PColleciton
        # created above.
        | 'Generate Data' >> beam.ParDo(FakeRowGen(data_gen))
        | 'Parse Json Strings' >> beam.FlatMap(lambda row: [json.loads(row)])

    )

    if data_args.primary_key_col:
        rows |= EnforcePrimaryKeys(data_args.primary_key_col)

    if data_args.csv_schema_order:
        (rows
            | 'Order fields for CSV writing.' >> beam.FlatMap(lambda d: 
                   [dict_to_csv(d, data_args.csv_schema_order.split(','))])

            | 'Write to GCS' >> beam.io.textio.WriteToText(
                   file_path_prefix=data_args.output_prefix,
                   file_name_suffix='.csv')
        )

    if data_args.avro_schema_file:
        avsc = avro.schema.parse(open(data_args.avro_schema_file, 'rb').read())

        (rows
            # Need to convert time stamps from strings to timestamp-micros
            | 'Fix date and time Types for Avro.' >> beam.FlatMap(lambda row: 
<<<<<<< HEAD
                fix_record_for_avro(row, schema=data_gen.schema))
=======
                fix_record_for_avro(row, avsc))
>>>>>>> c296272a
            | 'Write to Avro.' >> beam.io.avroio.WriteToAvro(
                    file_path_prefix=data_args.output_prefix,
                    codec='null',
                    file_name_suffix='.avro',
                    use_fastavro=True,
                    schema=avsc
                )
        )

    if data_args.output_bq_table:
        (rows
            | 'Write to BigQuery.' >> beam.io.gcp.bigquery.WriteToBigQuery(
                 # The table name is a required argument for the BigQuery sink.
                 # In this case we use the value passed in from the command line.
                 data_args.output_bq_table,
                 schema=None if schema_inferred else data_gen.get_bq_schema_string(),
                 # Creates the table in BigQuery if it does not yet exist.
                 create_disposition=beam.io.BigQueryDisposition.CREATE_IF_NEEDED,
                 write_disposition=data_gen.write_disp,
                 # Use the max recommended batch size.
                 batch_size=500
            )
        )


    p.run().wait_until_finish()

    # Manually clean up of temp_num_records.txt because it will be outside this
    # job's directory and Dataflow will not remove it for us.
    temp_blob.delete()


if __name__ == '__main__':
    logging.getLogger().setLevel(logging.INFO)
    run()<|MERGE_RESOLUTION|>--- conflicted
+++ resolved
@@ -34,10 +34,7 @@
 
 from data_generator.CsvUtil import dict_to_csv
 from data_generator.AvroUtil import fix_record_for_avro
-<<<<<<< HEAD
-=======
 from data_generator.enforce_primary_keys import EnforcePrimaryKeys
->>>>>>> c296272a
 
 def run(argv=None):
     """
@@ -113,11 +110,7 @@
         (rows
             # Need to convert time stamps from strings to timestamp-micros
             | 'Fix date and time Types for Avro.' >> beam.FlatMap(lambda row: 
-<<<<<<< HEAD
-                fix_record_for_avro(row, schema=data_gen.schema))
-=======
                 fix_record_for_avro(row, avsc))
->>>>>>> c296272a
             | 'Write to Avro.' >> beam.io.avroio.WriteToAvro(
                     file_path_prefix=data_args.output_prefix,
                     codec='null',
